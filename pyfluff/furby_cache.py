"""
Furby cache management for persisting discovered Furby devices.

This module provides functionality to cache discovered Furbies, including
their MAC addresses, names, and last seen timestamps. This allows the
application to remember previously connected Furbies and provides quick
access to known devices even when they're in F2F mode.
"""

import asyncio
import json
import logging
import time
from pathlib import Path

<<<<<<< HEAD
=======
import aiofiles

>>>>>>> 5aa57ba3
from pyfluff.models import KnownFurbiesConfig, KnownFurby

logger = logging.getLogger(__name__)


class FurbyCache:
    """
    Manages a persistent cache of known Furby devices.

    The cache is stored as a JSON file and tracks:
    - MAC addresses of discovered Furbies
    - Last known names and name IDs
    - Last seen timestamps
    - Firmware versions (when available)

    Uses async I/O for better performance and batches writes to reduce disk operations.
    """

    def __init__(self, cache_file: Path | str = "known_furbies.json") -> None:
        """
        Initialize the Furby cache.

        Args:
            cache_file: Path to the cache file (default: known_furbies.json)
        """
        self.cache_file = Path(cache_file)
        self.config = self._load()
        self._save_pending = False
        self._save_lock = asyncio.Lock()

    def _load(self) -> KnownFurbiesConfig:
        """Load cache from disk."""
        if not self.cache_file.exists():
            logger.info(f"Cache file not found, creating new cache: {self.cache_file}")
            return KnownFurbiesConfig(furbies={})

        try:
            with open(self.cache_file) as f:
                data = json.load(f)
                config = KnownFurbiesConfig(**data)
                logger.info(f"Loaded {len(config.furbies)} known Furbies from cache")
                return config
        except Exception as e:
            logger.error(f"Failed to load cache file: {e}")
            logger.warning("Starting with empty cache")
            return KnownFurbiesConfig(furbies={})

    async def _save_async(self) -> None:
        """Save cache to disk asynchronously."""
        async with self._save_lock:
            try:
                self.cache_file.parent.mkdir(parents=True, exist_ok=True)
                async with aiofiles.open(self.cache_file, "w") as f:
                    await f.write(json.dumps(self.config.model_dump(), indent=2))
                logger.debug(f"Saved cache with {len(self.config.furbies)} Furbies")
                self._save_pending = False
            except Exception as e:
                logger.error(f"Failed to save cache file: {e}")

    def _save(self) -> None:
        """Save cache to disk (synchronous fallback)."""
        try:
            self.cache_file.parent.mkdir(parents=True, exist_ok=True)
            with open(self.cache_file, "w") as f:
                json.dump(self.config.model_dump(), f, indent=2)
            logger.debug(f"Saved cache with {len(self.config.furbies)} Furbies")
        except Exception as e:
            logger.error(f"Failed to save cache file: {e}")

    def _schedule_save(self) -> None:
        """Schedule an async save operation."""
        if not self._save_pending:
            self._save_pending = True
            try:
                loop = asyncio.get_running_loop()
                loop.create_task(self._save_async())
            except RuntimeError:
                # No event loop running, fall back to sync save
                self._save()

    def add_or_update(
        self,
        address: str,
        device_name: str | None = None,
        name: str | None = None,
        name_id: int | None = None,
        firmware_revision: str | None = None,
    ) -> KnownFurby:
        """
        Add or update a Furby in the cache.

        Args:
            address: MAC address of the Furby
            device_name: BLE device name (e.g., "Furby")
            name: Furby's name (if known)
            name_id: Furby's name ID (0-128)
            firmware_revision: Firmware version (if known)

        Returns:
            The updated KnownFurby entry
        """
        # Get existing entry or create new one
        if address in self.config.furbies:
            furby = self.config.furbies[address]
            logger.debug(f"Updating existing Furby: {address}")
        else:
            furby = KnownFurby(address=address, last_seen=time.time())
            logger.info(f"Adding new Furby to cache: {address}")

        # Update fields (only if new values provided)
        if device_name is not None:
            furby.device_name = device_name
        if name is not None:
            furby.name = name
        if name_id is not None:
            furby.name_id = name_id
        if firmware_revision is not None:
            furby.firmware_revision = firmware_revision

        # Always update last_seen
        furby.last_seen = time.time()

        # Save to cache
        self.config.furbies[address] = furby
        self._schedule_save()

        return furby

    def get(self, address: str) -> KnownFurby | None:
        """
        Get a Furby from the cache by MAC address.

        Args:
            address: MAC address of the Furby

        Returns:
            KnownFurby entry if found, None otherwise
        """
        return self.config.furbies.get(address)

    def get_all(self) -> list[KnownFurby]:
        """
        Get all known Furbies from the cache.

        Returns:
            List of all KnownFurby entries, sorted by last_seen (newest first)
        """
        return sorted(self.config.furbies.values(), key=lambda f: f.last_seen, reverse=True)

    def remove(self, address: str) -> bool:
        """
        Remove a Furby from the cache.

        Args:
            address: MAC address of the Furby to remove

        Returns:
            True if removed, False if not found
        """
        if address in self.config.furbies:
            del self.config.furbies[address]
            self._schedule_save()
            logger.info(f"Removed Furby from cache: {address}")
            return True
        return False

    def clear(self) -> None:
        """Clear all entries from the cache."""
        count = len(self.config.furbies)
        self.config.furbies.clear()
        self._schedule_save()
        logger.info(f"Cleared cache ({count} entries removed)")

    def get_addresses(self) -> list[str]:
        """
        Get all known MAC addresses.

        Returns:
            List of MAC addresses
        """
        return list(self.config.furbies.keys())

    def update_name(self, address: str, name: str, name_id: int) -> None:
        """
        Update the name of a known Furby.

        Args:
            address: MAC address of the Furby
            name: New name
            name_id: New name ID (0-128)
        """
        if address in self.config.furbies:
            self.config.furbies[address].name = name
            self.config.furbies[address].name_id = name_id
            self.config.furbies[address].last_seen = time.time()
            self._schedule_save()
            logger.info(f"Updated name for {address}: {name} (ID: {name_id})")
        else:
            logger.warning(f"Cannot update name for unknown Furby: {address}")

    def get_most_recent(self) -> KnownFurby | None:
        """
        Get the most recently seen Furby.

        Returns:
            Most recent KnownFurby entry, or None if cache is empty
        """
        furbies = self.get_all()
        return furbies[0] if furbies else None<|MERGE_RESOLUTION|>--- conflicted
+++ resolved
@@ -13,11 +13,8 @@
 import time
 from pathlib import Path
 
-<<<<<<< HEAD
-=======
 import aiofiles
 
->>>>>>> 5aa57ba3
 from pyfluff.models import KnownFurbiesConfig, KnownFurby
 
 logger = logging.getLogger(__name__)
