"""
FastAPI web server for PyFluff.

Provides HTTP API and WebSocket support for controlling Furby Connect.
"""

import asyncio
import logging
<<<<<<< HEAD
from collections.abc import AsyncIterator
=======
import tempfile
>>>>>>> f151b32a
from contextlib import asynccontextmanager
from pathlib import Path

from fastapi import FastAPI, HTTPException, UploadFile, WebSocket, WebSocketDisconnect
from fastapi.middleware.cors import CORSMiddleware
from fastapi.responses import FileResponse, HTMLResponse
from fastapi.staticfiles import StaticFiles

from pyfluff.dlc import DLCManager
from pyfluff.furby import FurbyConnect
from pyfluff.furby_cache import FurbyCache
from pyfluff.models import (
    ActionList,
    ActionSequence,
    AntennaColor,
    CommandResponse,
    ConnectRequest,
    FurbyStatus,
    MoodUpdate,
)
from pyfluff.protocol import MoodMeterType

# Configure logging
logging.basicConfig(
    level=logging.INFO,
    format="%(asctime)s - %(name)s - %(levelname)s - %(message)s",
)
logger = logging.getLogger(__name__)

# Global Furby instance and cache
furby: FurbyConnect | None = None
furby_cache: FurbyCache | None = None
connection_logs: list[WebSocket] = []


@asynccontextmanager
async def lifespan(app: FastAPI) -> AsyncIterator[None]:
    """Lifespan context manager for FastAPI app."""
    global furby, furby_cache

    # Startup: Load cache and prepare for connections
    logger.info("PyFluff server starting up...")
    furby = None

    # Initialize Furby cache
    try:
        furby_cache = FurbyCache("known_furbies.json")
        known_count = len(furby_cache.get_all())
        logger.info(f"Loaded Furby cache with {known_count} known device(s)")
    except Exception as e:
        logger.error(f"Failed to initialize cache: {e}")
        furby_cache = FurbyCache()  # Start with empty cache

    logger.info("Server ready. Connect to Furby via the web interface.")

    yield

    # Shutdown: Disconnect from Furby
    logger.info("PyFluff server shutting down...")
    if furby and furby.connected:
        try:
            await furby.disconnect()
        except Exception as e:
            logger.error(f"Error disconnecting: {e}")


# Create FastAPI app
app = FastAPI(
    title="PyFluff API",
    description="Modern Python controller for Furby Connect via Bluetooth LE",
    version="1.0.0",
    lifespan=lifespan,
)

# Add CORS middleware
app.add_middleware(
    CORSMiddleware,
    allow_origins=["*"],
    allow_credentials=True,
    allow_methods=["*"],
    allow_headers=["*"],
)

# Mount static files
web_dir = Path(__file__).parent.parent / "web"
if web_dir.exists():
    app.mount("/static", StaticFiles(directory=str(web_dir)), name="static")


# Helper function to check connection
def get_furby() -> FurbyConnect:
    """Get connected Furby instance or raise error."""
    if furby is None or not furby.connected:
        raise HTTPException(status_code=503, detail="Not connected to Furby")
    return furby


async def broadcast_log(message: str, log_type: str = "info") -> None:
    """Broadcast log message to all connected WebSocket clients."""
    if not connection_logs:
        return

    log_data = {"message": message, "type": log_type}

    # Send to all connected clients
    disconnected = []
    for ws in connection_logs:
        try:
            await ws.send_json(log_data)
        except Exception:
            disconnected.append(ws)

    # Remove disconnected clients
    for ws in disconnected:
        connection_logs.remove(ws)


# API Endpoints


@app.get("/")
async def root() -> HTMLResponse:
    """Serve web interface."""
    web_dir = Path(__file__).parent.parent / "web"
    index_file = web_dir / "index.html"

    if index_file.exists():
        return FileResponse(index_file)
    else:
        return HTMLResponse(
            """
            <html>
                <head><title>PyFluff</title></head>
                <body>
                    <h1>PyFluff API Server</h1>
                    <p>Web interface not found. API is available at <a href="/docs">/docs</a></p>
                </body>
            </html>
            """
        )


@app.get("/status", response_model=FurbyStatus)
async def get_status() -> FurbyStatus:
    """Get current Furby connection status."""
    if furby is None:
        return FurbyStatus(connected=False)

    status = FurbyStatus(
        connected=furby.connected,
        device_name=furby.device.name if furby.device else None,
        device_address=furby.device.address if furby.device else None,
    )

    if furby.connected:
        try:
            info = await furby.get_device_info()
            status.firmware_version = info.firmware_revision
        except Exception as e:
            logger.warning(f"Could not get device info: {e}")

    return status


@app.get("/known-furbies", response_model=dict)
async def get_known_furbies() -> dict:
    """Get list of all known Furby devices from cache."""
    if furby_cache is None:
        return {"furbies": [], "count": 0}

    furbies = furby_cache.get_all()
    return {
        "furbies": [f.model_dump() for f in furbies],
        "count": len(furbies)
    }


@app.delete("/known-furbies/{address}", response_model=CommandResponse)
async def remove_known_furby(address: str) -> CommandResponse:
    """Remove a Furby from the known devices cache."""
    if furby_cache is None:
        raise HTTPException(status_code=503, detail="Cache not initialized")

    if furby_cache.remove(address):
        return CommandResponse(success=True, message=f"Removed {address} from cache")
    else:
        raise HTTPException(status_code=404, detail="Furby not found in cache")


@app.delete("/known-furbies", response_model=CommandResponse)
async def clear_known_furbies() -> CommandResponse:
    """Clear all known Furby devices from cache."""
    if furby_cache is None:
        raise HTTPException(status_code=503, detail="Cache not initialized")

    furby_cache.clear()
    return CommandResponse(success=True, message="Cache cleared")


@app.post("/connect", response_model=CommandResponse)
async def connect(request: ConnectRequest | None = None) -> CommandResponse:
    """Connect to a Furby device. Optionally provide MAC address to connect directly."""
    global furby, furby_cache

    if furby and furby.connected:
        await broadcast_log("Already connected", "info")
        return CommandResponse(success=True, message="Already connected")

    try:
        # Extract connection parameters
        address = request.address if request else None
        timeout = request.timeout if request else 15.0
        retries = request.retries if request else 3

        # Send initial message
        if address:
            await broadcast_log(f"Connecting to Furby at {address}...", "info")
            if retries > 1:
                await broadcast_log(
                    f"Using {retries} connection attempts (F2F mode support)", "info"
                )
        else:
            await broadcast_log("Scanning for Furby devices...", "info")

        furby = FurbyConnect()

        # Create custom logging handler to broadcast to WebSocket
        class WebSocketHandler(logging.Handler):
            def emit(self, record):
                msg_lower = record.getMessage().lower()
                if record.levelno >= logging.ERROR:
                    log_type = "error"
                elif "success" in msg_lower:
                    log_type = "success"
                else:
                    log_type = "info"
                # Use asyncio to schedule the broadcast
                loop = asyncio.get_event_loop()
                loop.create_task(broadcast_log(record.getMessage(), log_type))

        # Add handler temporarily
        ws_handler = WebSocketHandler()
        ws_handler.setLevel(logging.INFO)
        furby_logger = logging.getLogger("pyfluff.furby")
        furby_logger.addHandler(ws_handler)

        try:
            await furby.connect(address=address, timeout=timeout, retries=retries)
            await broadcast_log("Connected to Furby", "success")

            # Update cache after successful connection
            if furby_cache and furby.device:
                try:
                    # Get device info for firmware version
                    info = await furby.get_device_info()
                    furby_cache.add_or_update(
                        address=furby.device.address,
                        device_name=furby.device.name,
                        firmware_revision=info.firmware_revision
                    )
                    logger.info(f"Updated cache for {furby.device.address}")
                except Exception as e:
                    logger.warning(f"Could not update cache: {e}")

            # Short pause to let connection stabilize
            await asyncio.sleep(0.5)

            # Toggle debug menu
            try:
                await furby.cycle_debug_menu()
                await broadcast_log("Debug menu toggled", "success")
            except Exception as e:
                logger.warning(f"Could not toggle debug menu: {e}")

            # Flash antenna red twice
            try:
                for _i in range(2):
                    await furby.set_antenna_color(255, 0, 0)
                    await asyncio.sleep(0.3)
                    await furby.set_antenna_color(0, 0, 0)
                    await asyncio.sleep(0.3)
                await broadcast_log("Connection sequence complete", "success")
            except Exception as e:
                logger.warning(f"Could not flash antenna: {e}")

            return CommandResponse(success=True, message="Connected to Furby")
        finally:
            furby_logger.removeHandler(ws_handler)

    except Exception as e:
        logger.error(f"Connection failed: {e}")
        await broadcast_log(f"Connection failed: {e}", "error")
        raise HTTPException(status_code=500, detail=str(e)) from e


@app.post("/disconnect", response_model=CommandResponse)
async def disconnect() -> CommandResponse:
    """Disconnect from Furby."""
    fb = get_furby()
    await fb.disconnect()
    return CommandResponse(success=True, message="Disconnected")


@app.post("/antenna", response_model=CommandResponse)
async def set_antenna(color: AntennaColor) -> CommandResponse:
    """Set antenna LED color."""
    logger.info(f"Setting antenna color: RGB({color.red}, {color.green}, {color.blue})")
    fb = get_furby()
    try:
        await fb.set_antenna_color(color.red, color.green, color.blue)
        logger.info("Antenna color set successfully")
        return CommandResponse(
            success=True,
            message=f"Antenna color set to RGB({color.red}, {color.green}, {color.blue})",
        )
    except Exception as e:
        logger.error(f"Failed to set antenna color: {e}")
        raise HTTPException(status_code=500, detail=str(e)) from e


@app.post("/action", response_model=CommandResponse)
async def trigger_action(action: ActionSequence) -> CommandResponse:
    """Trigger a Furby action sequence."""
    logger.info(
        f"Triggering action: {action.input}/{action.index}/"
        f"{action.subindex}/{action.specific}"
    )
    fb = get_furby()
    try:
        await fb.trigger_action(action.input, action.index, action.subindex, action.specific)
        logger.info("Action triggered successfully")
        return CommandResponse(success=True, message="Action triggered")
    except Exception as e:
        logger.error(f"Failed to trigger action: {e}")
        raise HTTPException(status_code=500, detail=str(e)) from e


@app.post("/actions/sequence", response_model=CommandResponse)
async def trigger_action_sequence(action_list: ActionList) -> CommandResponse:
    """
    Trigger a sequence of Furby actions with delays between them.

    This endpoint executes multiple actions one after another, waiting for the
    specified delay between each action to allow Furby to complete animations/sounds.
    """
    fb = get_furby()
    total_actions = len(action_list.actions)
    logger.info(
        f"Starting action sequence with {total_actions} actions "
        f"(delay: {action_list.delay}s)"
    )

    try:
        for i, action in enumerate(action_list.actions, 1):
            logger.info(
                f"Triggering action {i}/{total_actions}: "
                f"{action.input}/{action.index}/{action.subindex}/{action.specific}"
            )
            await fb.trigger_action(action.input, action.index, action.subindex, action.specific)

            # Wait before next action (except after the last one)
            if i < total_actions:
                logger.debug(f"Waiting {action_list.delay}s before next action")
                await asyncio.sleep(action_list.delay)

        logger.info(f"Action sequence completed successfully ({total_actions} actions)")
        return CommandResponse(
            success=True,
            message=f"Sequence completed: {total_actions} actions",
            data={"actions_executed": total_actions, "delay_used": action_list.delay}
        )
    except Exception as e:
        logger.error(f"Failed to execute action sequence: {e}")
        raise HTTPException(status_code=500, detail=str(e)) from e


@app.post("/lcd/{state}", response_model=CommandResponse)
async def set_lcd(state: bool) -> CommandResponse:
    """Control LCD backlight."""
    logger.info(f"Setting LCD backlight: {'on' if state else 'off'}")
    fb = get_furby()
    try:
        await fb.set_lcd_backlight(state)
        logger.info("LCD state changed successfully")
        return CommandResponse(
            success=True, message=f"LCD backlight {'on' if state else 'off'}"
        )
    except Exception as e:
        logger.error(f"Failed to set LCD: {e}")
        raise HTTPException(status_code=500, detail=str(e)) from e


@app.post("/debug", response_model=CommandResponse)
async def cycle_debug_menu() -> CommandResponse:
    """Cycle through debug menus."""
    fb = get_furby()
    await fb.cycle_debug_menu()
    return CommandResponse(success=True, message="Debug menu cycled")


@app.post("/name/{name_id}", response_model=CommandResponse)
async def set_name(name_id: int) -> CommandResponse:
    """Set Furby name by ID (0-128)."""
    global furby_cache

    if not 0 <= name_id <= 128:
        raise HTTPException(status_code=400, detail="Name ID must be between 0 and 128")

    fb = get_furby()
    await fb.set_name(name_id)

    # Update cache with new name
    if furby_cache and fb.device:
        try:
            # Note: We store the name_id, but could also map to actual name string
            # from the names database if needed
            furby_cache.update_name(
                address=fb.device.address,
                name=f"Name ID {name_id}",  # Could be enhanced with actual name lookup
                name_id=name_id
            )
            logger.info(f"Updated name in cache for {fb.device.address}")
        except Exception as e:
            logger.warning(f"Could not update name in cache: {e}")

    return CommandResponse(success=True, message=f"Name set to ID {name_id}")


@app.post("/mood", response_model=CommandResponse)
async def set_mood(mood: MoodUpdate) -> CommandResponse:
    """Update Furby mood meter."""
    fb = get_furby()

    # Map mood type string to enum
    mood_map = {
        "excitedness": MoodMeterType.EXCITEDNESS,
        "displeasedness": MoodMeterType.DISPLEASEDNESS,
        "tiredness": MoodMeterType.TIREDNESS,
        "fullness": MoodMeterType.FULLNESS,
        "wellness": MoodMeterType.WELLNESS,
    }

    mood_type = mood_map.get(mood.type.lower())
    if mood_type is None:
        raise HTTPException(status_code=400, detail=f"Invalid mood type: {mood.type}")

    set_absolute = mood.action.lower() == "set"
    await fb.set_mood(mood_type, mood.value, set_absolute)

    return CommandResponse(
        success=True,
        message=f"Mood {mood.type} {'set to' if set_absolute else 'increased by'} {mood.value}",
    )


@app.post("/dlc/upload", response_model=CommandResponse)
async def upload_dlc(file: UploadFile, slot: int = 2) -> CommandResponse:
    """Upload a DLC file to Furby."""
    fb = get_furby()

    # Save uploaded file temporarily
    with tempfile.NamedTemporaryFile(delete=False, suffix=".dlc") as tmp:
        content = await file.read()
        tmp.write(content)
        tmp_path = Path(tmp.name)

    try:
        dlc_manager = DLCManager(fb)
        await dlc_manager.upload_dlc(tmp_path, slot)
        return CommandResponse(
            success=True, message=f"DLC uploaded to slot {slot}"
        )
    except Exception as e:
        logger.error(f"DLC upload failed: {e}")
        raise HTTPException(status_code=500, detail=str(e)) from e
    finally:
        tmp_path.unlink(missing_ok=True)


@app.post("/dlc/load/{slot}", response_model=CommandResponse)
async def load_dlc(slot: int) -> CommandResponse:
    """Load DLC from slot."""
    fb = get_furby()
    dlc_manager = DLCManager(fb)
    await dlc_manager.load_dlc(slot)
    return CommandResponse(success=True, message=f"DLC loaded from slot {slot}")


@app.post("/dlc/activate", response_model=CommandResponse)
async def activate_dlc() -> CommandResponse:
    """Activate loaded DLC."""
    fb = get_furby()
    dlc_manager = DLCManager(fb)
    await dlc_manager.activate_dlc()
    return CommandResponse(success=True, message="DLC activated")


@app.post("/dlc/deactivate/{slot}", response_model=CommandResponse)
async def deactivate_dlc(slot: int) -> CommandResponse:
    """Deactivate DLC slot."""
    fb = get_furby()
    dlc_manager = DLCManager(fb)
    await dlc_manager.deactivate_dlc(slot)
    return CommandResponse(success=True, message=f"DLC slot {slot} deactivated")


@app.post("/dlc/delete/{slot}", response_model=CommandResponse)
async def delete_dlc(slot: int) -> CommandResponse:
    """Delete DLC from slot."""
    fb = get_furby()
    dlc_manager = DLCManager(fb)
    await dlc_manager.delete_dlc(slot)
    return CommandResponse(success=True, message=f"DLC slot {slot} deleted")


@app.post("/dlc/flash-and-activate", response_model=CommandResponse)
async def flash_and_activate(
    file: UploadFile, 
    slot: int = 2,
    delete_first: bool = True
) -> CommandResponse:
    """
    Complete DLC workflow: Upload, load, and activate in one call.
    
    This endpoint performs all necessary steps to flash a DLC file:
    1. (Optional) Delete existing DLC in slot
    2. Upload the new DLC file
    3. Load the DLC from slot
    4. Activate the DLC
    
    Progress updates are sent via WebSocket to /ws/dlc endpoint.
    
    Args:
        file: UploadFile containing the DLC file to flash
        slot: DLC slot number (0-2, default: 2)
        delete_first: Whether to delete existing DLC in slot first (default: True)
        
    Returns:
        CommandResponse with success status and message
        
    Raises:
        HTTPException: If not connected to Furby or upload fails
    """
    fb = get_furby()

    # Save uploaded file temporarily
    with tempfile.NamedTemporaryFile(delete=False, suffix=".dlc") as tmp:
        content = await file.read()
        tmp.write(content)
        tmp_path = Path(tmp.name)

    try:
        dlc_manager = DLCManager(fb)
        
        # Create progress callback that broadcasts to WebSocket clients
        async def progress_callback(bytes_done: int, total_bytes: int, message: str):
            progress_data = {
                "bytes_done": bytes_done,
                "total_bytes": total_bytes,
                "message": message,
                "percentage": (bytes_done / total_bytes * 100) if total_bytes > 0 else 0
            }
            # Broadcast to all connected DLC WebSocket clients
            await broadcast_dlc_progress(progress_data)
        
        await dlc_manager.flash_and_activate(
            tmp_path, 
            slot=slot,
            delete_first=delete_first,
            progress_callback=progress_callback
        )
        
        return CommandResponse(
            success=True, 
            message=f"DLC successfully flashed and activated in slot {slot}"
        )
    except Exception as e:
        logger.error(f"DLC flash and activate failed: {e}")
        # Send error to WebSocket clients
        await broadcast_dlc_progress({
            "bytes_done": 0,
            "total_bytes": 0,
            "message": f"Error: {str(e)}",
            "percentage": 0,
            "error": True
        })
        raise HTTPException(status_code=500, detail=str(e))
    finally:
        tmp_path.unlink(missing_ok=True)


# Global list of DLC WebSocket connections
dlc_progress_clients: list[WebSocket] = []


async def broadcast_dlc_progress(progress_data: dict) -> None:
    """Broadcast DLC progress to all connected WebSocket clients."""
    if not dlc_progress_clients:
        return
    
    # Send to all connected clients
    disconnected = []
    for ws in dlc_progress_clients:
        try:
            await ws.send_json(progress_data)
        except Exception:
            disconnected.append(ws)
    
    # Remove disconnected clients
    for ws in disconnected:
        dlc_progress_clients.remove(ws)


@app.websocket("/ws/dlc")
async def websocket_dlc_progress(websocket: WebSocket) -> None:
    """WebSocket endpoint for DLC upload progress updates."""
    await websocket.accept()
    dlc_progress_clients.append(websocket)
    logger.info("DLC progress WebSocket client connected")
    
    try:
        # Keep connection alive by waiting for client messages or pings
        # This avoids unnecessary CPU wake-ups every second
        while True:
            try:
                # Wait for any message from client (including pings) with 60s timeout
                await asyncio.wait_for(websocket.receive_text(), timeout=60.0)
            except asyncio.TimeoutError:
                # Send a ping to check if connection is still alive
                await websocket.send_json({"type": "ping"})
    except WebSocketDisconnect:
        logger.info("DLC progress WebSocket client disconnected")
        if websocket in dlc_progress_clients:
            dlc_progress_clients.remove(websocket)
    except Exception as e:
        logger.error(f"DLC progress WebSocket error: {e}")
        if websocket in dlc_progress_clients:
            dlc_progress_clients.remove(websocket)
        await websocket.close()


@app.websocket("/ws/logs")
async def websocket_logs(websocket: WebSocket) -> None:
    """WebSocket endpoint for streaming connection logs."""
    await websocket.accept()
    connection_logs.append(websocket)
    logger.info("Log WebSocket client connected")

    try:
        # Keep connection alive
        while True:
            await asyncio.sleep(1)
    except WebSocketDisconnect:
        logger.info("Log WebSocket client disconnected")
        if websocket in connection_logs:
            connection_logs.remove(websocket)
    except Exception as e:
        logger.error(f"Log WebSocket error: {e}")
        if websocket in connection_logs:
            connection_logs.remove(websocket)
        await websocket.close()


@app.websocket("/ws/sensors")
async def websocket_sensors(websocket: WebSocket) -> None:
    """WebSocket endpoint for streaming sensor data."""
    await websocket.accept()
    logger.info("WebSocket client connected")

    try:
        fb = get_furby()

        async for sensor_data in fb.sensor_stream():
            await websocket.send_json(sensor_data.model_dump())

    except WebSocketDisconnect:
        logger.info("WebSocket client disconnected")
    except Exception as e:
        logger.error(f"WebSocket error: {e}")
        await websocket.close()


if __name__ == "__main__":
    import uvicorn

    uvicorn.run(
        "pyfluff.server:app",
        host="0.0.0.0",
        port=8080,
        log_level="info",
        reload=False,
    )<|MERGE_RESOLUTION|>--- conflicted
+++ resolved
@@ -6,11 +6,8 @@
 
 import asyncio
 import logging
-<<<<<<< HEAD
 from collections.abc import AsyncIterator
-=======
 import tempfile
->>>>>>> f151b32a
 from contextlib import asynccontextmanager
 from pathlib import Path
 
