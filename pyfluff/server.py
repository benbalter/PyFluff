--- conflicted
+++ resolved
@@ -349,13 +349,9 @@
     """
     fb = get_furby()
     total_actions = len(action_list.actions)
-<<<<<<< HEAD
-    logger.info(f"Starting action sequence with {total_actions} actions (delay: {action_list.delay}s)")
-=======
     logger.info(
         f"Starting action sequence with {total_actions} actions " f"(delay: {action_list.delay}s)"
     )
->>>>>>> 9a508183
 
     try:
         for i, action in enumerate(action_list.actions, 1):
@@ -473,15 +469,10 @@
 
     try:
         dlc_manager = DLCManager(fb)
-<<<<<<< HEAD
         await dlc_manager.upload_dlc(tmp_path, slot, chunk_delay=chunk_delay)
         return CommandResponse(
             success=True, message=f"DLC uploaded to slot {slot}"
         )
-=======
-        await dlc_manager.upload_dlc(tmp_path, slot)
-        return CommandResponse(success=True, message=f"DLC uploaded to slot {slot}")
->>>>>>> 9a508183
     except Exception as e:
         logger.error(f"DLC upload failed: {e}")
         raise HTTPException(status_code=500, detail=str(e)) from e
@@ -527,14 +518,10 @@
 
 @app.post("/dlc/flash-and-activate", response_model=CommandResponse)
 async def flash_and_activate(
-<<<<<<< HEAD
     file: UploadFile,
     slot: int = 2,
     delete_first: bool = True,
     chunk_delay: float = 0.020,
-=======
-    file: UploadFile, slot: int = 2, delete_first: bool = True
->>>>>>> 9a508183
 ) -> CommandResponse:
     """
     Complete DLC workflow: Upload, load, and activate in one call.
@@ -551,12 +538,9 @@
         file: UploadFile containing the DLC file to flash
         slot: DLC slot number (0-2, default: 2)
         delete_first: Whether to delete existing DLC in slot first (default: True)
-<<<<<<< HEAD
         chunk_delay: Delay in seconds between chunks (default: 0.020 = 20ms).
                      Conservative default to prevent FILE_TRANSFER_TIMEOUT errors.
                      Can be decreased to 0.005-0.010 for faster uploads if reliable.
-=======
->>>>>>> 9a508183
 
     Returns:
         CommandResponse with success status and message
@@ -587,15 +571,11 @@
             await broadcast_dlc_progress(progress_data)
 
         await dlc_manager.flash_and_activate(
-<<<<<<< HEAD
             tmp_path,
             slot=slot,
             delete_first=delete_first,
             progress_callback=progress_callback,
             chunk_delay=chunk_delay,
-=======
-            tmp_path, slot=slot, delete_first=delete_first, progress_callback=progress_callback
->>>>>>> 9a508183
         )
 
         return CommandResponse(
