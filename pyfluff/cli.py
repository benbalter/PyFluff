--- conflicted
+++ resolved
@@ -10,10 +10,7 @@
 
 import typer
 from rich.console import Console
-<<<<<<< HEAD
 from rich.live import Live
-=======
->>>>>>> 5aa57ba3
 from rich.panel import Panel
 from rich.table import Table
 
